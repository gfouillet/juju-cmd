package main

import (
<<<<<<< HEAD
	"time"
=======
	"fmt"
>>>>>>> 52d165f8

	"launchpad.net/gnuflag"
	"launchpad.net/juju-core/juju/cmd"
	"launchpad.net/juju-core/juju/environs"
	"launchpad.net/juju-core/juju/log"
	"launchpad.net/juju-core/juju/state"
	"launchpad.net/tomb"

	// register providers
	_ "launchpad.net/juju-core/juju/environs/dummy"
	_ "launchpad.net/juju-core/juju/environs/ec2"
)

var retryDuration = 10 * time.Second

// ProvisioningAgent is a cmd.Command responsible for running a provisioning agent.
type ProvisioningAgent struct {
	Conf AgentConf
}

// Info returns usage information for the command.
func (a *ProvisioningAgent) Info() *cmd.Info {
	return &cmd.Info{"provisioning", "", "run a juju provisioning agent", ""}
}

// Init initializes the command for running.
func (a *ProvisioningAgent) Init(f *gnuflag.FlagSet, args []string) error {
	a.Conf.addFlags(f)
	if err := f.Parse(true, args); err != nil {
		return err
	}
	return a.Conf.checkArgs(f.Args())
}

// Run runs a provisioning agent.
func (a *ProvisioningAgent) Run(_ *cmd.Context) error {
	for {
		p, err := NewProvisioner(&a.Conf.StateInfo)
		if err == nil {
			err = p.Wait()
		}
		if err == nil {
			return nil
		}
		log.Printf("restarting provisioner after error: %v", err)
		time.Sleep(retryDuration)
	}
	panic("unreachable")
}

type Provisioner struct {
	st      *state.State
	info    *state.Info
	environ environs.Environ
	tomb    tomb.Tomb

	environWatcher  *state.ConfigWatcher
	machinesWatcher *state.MachinesWatcher

	// machine.Id => environs.Instance
	instances map[int]environs.Instance
	// instance.Id => *state.Machine
	machines map[string]*state.Machine
}

// NewProvisioner returns a Provisioner.
func NewProvisioner(info *state.Info) (*Provisioner, error) {
	st, err := state.Open(info)
	if err != nil {
		return nil, err
	}
	p := &Provisioner{
		st:        st,
		info:      info,
		instances: make(map[int]environs.Instance),
		machines:  make(map[string]*state.Machine),
	}
	go p.loop()
	return p, nil
}

func (p *Provisioner) loop() {
	defer p.tomb.Done()
	defer p.st.Close()
	p.environWatcher = p.st.WatchEnvironConfig()
	for {
		select {
		case <-p.tomb.Dying():
			return
		case config, ok := <-p.environWatcher.Changes():
			if !ok {
				err := p.environWatcher.Stop()
				if err != nil {
					p.tomb.Kill(err)
				}
				return
			}
			var err error
			p.environ, err = environs.NewEnviron(config.Map())
			if err != nil {
				log.Printf("provisioner loaded invalid environment configuration: %v", err)
				continue
			}
			log.Printf("provisioner loaded new environment configuration")
			p.innerLoop()
		}
	}
}

func (p *Provisioner) innerLoop() {
	p.machinesWatcher = p.st.WatchMachines()
	for {
		select {
		case <-p.tomb.Dying():
			return
		case change, ok := <-p.environWatcher.Changes():
			if !ok {
				err := p.environWatcher.Stop()
				if err != nil {
					p.tomb.Kill(err)
				}
				return
			}
			config, err := environs.NewConfig(change.Map())
			if err != nil {
				log.Printf("provisioner loaded invalid environment configuration: %v", err)
				continue
			}
			p.environ.SetConfig(config)
			log.Printf("provisioner loaded new environment configuration")
		case machines, ok := <-p.machinesWatcher.Changes():
			if !ok {
				err := p.machinesWatcher.Stop()
				if err != nil {
					p.tomb.Kill(err)
				}
				return
			}
			if err := p.processMachines(machines); err != nil {
				p.tomb.Kill(err)
			}
		}
	}
}

// Wait waits for the Provisioner to exit.
func (p *Provisioner) Wait() error {
	return p.tomb.Wait()
}

// Stop stops the Provisioner and returns any error encountered while
// provisioning.
func (p *Provisioner) Stop() error {
	p.tomb.Kill(nil)
	return p.tomb.Wait()
}

func (p *Provisioner) processMachines(changes *state.MachinesChange) error {
	// step 1. find which of the added machines have not
	// yet been allocated a started instance.
	notstarted, err := p.findNotStarted(changes.Added)
	if err != nil {
		return err
	}

	// step 2. start an instance for any machines we found.
	if _, err := p.startMachines(notstarted); err != nil {
		return err
	}

	// step 3. stop all machines that were removed from the state.
	stopping, err := p.instancesForMachines(changes.Deleted)
	if err != nil {
		return err
	}

	// TODO(dfc) obtain a list of started instances from the Environ and compare that
	// with the known instances stored in the machine.InstanceId() config.

	return p.stopInstances(stopping)
}

// findNotStarted finds machines without an InstanceId set, these are defined as not started.
func (p *Provisioner) findNotStarted(machines []*state.Machine) ([]*state.Machine, error) {
	var notstarted []*state.Machine
	for _, m := range machines {
		id, err := m.InstanceId()
		if err != nil {
			return nil, err
		}
		if id == "" {
			notstarted = append(notstarted, m)
		} else {
			log.Printf("machine %s already started as instance %q", m, id)
		}
	}
	return notstarted, nil
}

func (p *Provisioner) startMachines(machines []*state.Machine) ([]*state.Machine, error) {
	var started []*state.Machine
	for _, m := range machines {
		if err := p.startMachine(m); err != nil {
			return nil, err
		}
		started = append(started, m)
	}
	return started, nil
}

func (p *Provisioner) startMachine(m *state.Machine) error {
	// TODO(dfc) the state.Info passed to environ.StartInstance remains contentious
	// however as the PA only knows one state.Info, and that info is used by MAs and 
	// UAs to locate the ZK for this environment, it is logical to use the same 
	// state.Info as the PA. 
	inst, err := p.environ.StartInstance(m.Id(), p.info)
	if err != nil {
		log.Printf("provisioner can't start machine %s: %v", m, err)
		return err
	}

	// assign the instance id to the machine
	if err := m.SetInstanceId(inst.Id()); err != nil {
		return err
	}

	// populate the local cache
	p.instances[m.Id()] = inst
	p.machines[inst.Id()] = m
	log.Printf("provisioner started machine %s as instance %s", m, inst.Id())
	return nil
}

func (p *Provisioner) stopInstances(instances []environs.Instance) error {
	// although calling StopInstance with an empty slice should produce no change in the 
	// provider, environs like dummy do not consider this a noop.
	if len(instances) == 0 {
		return nil
	}
	if err := p.environ.StopInstances(instances); err != nil {
		return err
	}

	// cleanup cache
	for _, i := range instances {
		if m, ok := p.machines[i.Id()]; ok {
			delete(p.machines, i.Id())
			delete(p.instances, m.Id())
		}
	}
	return nil
}

// instanceForMachine returns the environs.Instance that represents this machine's instance.
func (p *Provisioner) instanceForMachine(m *state.Machine) (environs.Instance, error) {
	inst, ok := p.instances[m.Id()]
	if !ok {
		// not cached locally, ask the environ.
		id, err := m.InstanceId()
		if err != nil {
			return nil, err
		}
		if id == "" {
			// TODO(dfc) InstanceId should return an error if the id isn't set.
			return nil, fmt.Errorf("machine %s not found", m)
		}
		// TODO(dfc) this should be batched, or the cache preloaded at startup to
		// avoid N calls to the envirion.
		insts, err := p.environ.Instances([]string{id})
		if err != nil {
			// the provider doesn't know about this instance, give up.
			return nil, err
		}
		inst = insts[0]
	}
	return inst, nil
}

func (p *Provisioner) instancesForMachines(machines []*state.Machine) ([]environs.Instance, error) {
	var insts []environs.Instance
	for _, m := range machines {
		inst, err := p.instanceForMachine(m)
		if err != nil {
			return nil, err
		}
		insts = append(insts, inst)
	}
	return insts, nil
}<|MERGE_RESOLUTION|>--- conflicted
+++ resolved
@@ -1,11 +1,8 @@
 package main
 
 import (
-<<<<<<< HEAD
+	"fmt"
 	"time"
-=======
-	"fmt"
->>>>>>> 52d165f8
 
 	"launchpad.net/gnuflag"
 	"launchpad.net/juju-core/juju/cmd"
