// Copyright 2012, 2013 Canonical Ltd.
// Licensed under the AGPLv3, see LICENCE file for details.

package main

import (
	"fmt"
	. "launchpad.net/gocheck"
	"launchpad.net/juju-core/charm"
	"launchpad.net/juju-core/cmd"
	"launchpad.net/juju-core/constraints"
	"launchpad.net/juju-core/environs/agent"
	"launchpad.net/juju-core/environs/dummy"
	envtesting "launchpad.net/juju-core/environs/testing"
	"launchpad.net/juju-core/errors"
	"launchpad.net/juju-core/state"
	"launchpad.net/juju-core/state/api"
	"launchpad.net/juju-core/state/watcher"
	"launchpad.net/juju-core/testing"
	"launchpad.net/juju-core/version"
	"path/filepath"
	"reflect"
	"time"
)

type MachineSuite struct {
	agentSuite
	oldCacheDir string
}

var _ = Suite(&MachineSuite{})

func (s *MachineSuite) SetUpSuite(c *C) {
	s.agentSuite.SetUpSuite(c)
	s.oldCacheDir = charm.CacheDir
}

func (s *MachineSuite) TearDownSuite(c *C) {
	charm.CacheDir = s.oldCacheDir
	s.agentSuite.TearDownSuite(c)
}

// primeAgent adds a new Machine to run the given jobs, and sets up the
// machine agent's directory.  It returns the new machine, the
// agent's configuration and the tools currently running.
func (s *MachineSuite) primeAgent(c *C, jobs ...state.MachineJob) (*state.Machine, *agent.Conf, *state.Tools) {
	m, err := s.State.InjectMachine("series", constraints.Value{}, "ardbeg-0", jobs...)
	c.Assert(err, IsNil)
	err = m.SetMongoPassword("machine-password")
	c.Assert(err, IsNil)
	err = m.SetPassword("machine-password")
	c.Assert(err, IsNil)
	conf, tools := s.agentSuite.primeAgent(c, state.MachineTag(m.Id()), "machine-password")
	conf.MachineNonce = state.BootstrapNonce
	conf.Write()
	c.Assert(err, IsNil)
	return m, conf, tools
}

// newAgent returns a new MachineAgent instance
func (s *MachineSuite) newAgent(c *C, m *state.Machine) *MachineAgent {
	a := &MachineAgent{}
	s.initAgent(c, a, "--machine-id", m.Id())
	return a
}

func (s *MachineSuite) TestParseSuccess(c *C) {
	create := func() (cmd.Command, *AgentConf) {
		a := &MachineAgent{}
		return a, &a.Conf
	}
	a := CheckAgentCommand(c, create, []string{"--machine-id", "42"})
	c.Assert(a.(*MachineAgent).MachineId, Equals, "42")
}

func (s *MachineSuite) TestParseNonsense(c *C) {
	for _, args := range [][]string{
		{},
		{"--machine-id", "-4004"},
	} {
		err := ParseAgentCommand(&MachineAgent{}, args)
		c.Assert(err, ErrorMatches, "--machine-id option must be set, and expects a non-negative integer")
	}
}

func (s *MachineSuite) TestParseUnknown(c *C) {
	a := &MachineAgent{}
	err := ParseAgentCommand(a, []string{"--machine-id", "42", "blistering barnacles"})
	c.Assert(err, ErrorMatches, `unrecognized args: \["blistering barnacles"\]`)
}

func (s *MachineSuite) TestRunInvalidMachineId(c *C) {
	c.Skip("agents don't yet distinguish between temporary and permanent errors")
	m, _, _ := s.primeAgent(c, state.JobHostUnits)
	err := s.newAgent(c, m).Run(nil)
	c.Assert(err, ErrorMatches, "some error")
}

func (s *MachineSuite) TestRunStop(c *C) {
	m, ac, _ := s.primeAgent(c, state.JobHostUnits)
	a := s.newAgent(c, m)
	done := make(chan error)
	go func() {
		done <- a.Run(nil)
	}()
	err := a.Stop()
	c.Assert(err, IsNil)
	c.Assert(<-done, IsNil)
	c.Assert(charm.CacheDir, Equals, filepath.Join(ac.DataDir, "charmcache"))
}

func (s *MachineSuite) TestWithDeadMachine(c *C) {
	m, _, _ := s.primeAgent(c, state.JobHostUnits, state.JobManageState)
	err := m.EnsureDead()
	c.Assert(err, IsNil)
	a := s.newAgent(c, m)
	err = runWithTimeout(a)
	c.Assert(err, IsNil)

	// try again with the machine removed.
	err = m.Remove()
	c.Assert(err, IsNil)
	a = s.newAgent(c, m)
	err = runWithTimeout(a)
	c.Assert(err, IsNil)
}

func (s *MachineSuite) TestDyingMachine(c *C) {
	c.Logf("x1")
	m, _, _ := s.primeAgent(c, state.JobHostUnits)
	c.Logf("x2")
	a := s.newAgent(c, m)
	c.Logf("x3")
	done := make(chan error)
	go func() {
		done <- a.Run(nil)
	}()
	defer func() {
		c.Check(a.Stop(), IsNil)
	}()
	time.Sleep(1 * time.Second)
	c.Logf("x4")
	err := m.Destroy()
	c.Logf("x5")
	c.Assert(err, IsNil)
	select {
	case err := <-done:
		c.Assert(err, IsNil)
	case <-time.After(watcher.Period * 5 / 4):
		// TODO(rog) Fix this so it doesn't wait for so long.
		// https://bugs.launchpad.net/juju-core/+bug/1163983
		c.Fatalf("timed out waiting for agent to terminate")
	}
	err = m.Refresh()
	c.Assert(err, IsNil)
	c.Assert(m.Life(), Equals, state.Dead)
}

func (s *MachineSuite) TestHostUnits(c *C) {
	m, conf, _ := s.primeAgent(c, state.JobHostUnits)
	a := s.newAgent(c, m)
	ctx, reset := patchDeployContext(c, conf.StateInfo, conf.DataDir)
	defer reset()
	go func() { c.Check(a.Run(nil), IsNil) }()
	defer func() { c.Check(a.Stop(), IsNil) }()

	svc, err := s.State.AddService("wordpress", s.AddTestingCharm(c, "wordpress"))
	c.Assert(err, IsNil)
	u0, err := svc.AddUnit()
	c.Assert(err, IsNil)
	u1, err := svc.AddUnit()
	c.Assert(err, IsNil)
	ctx.waitDeployed(c)

	err = u0.AssignToMachine(m)
	c.Assert(err, IsNil)
	ctx.waitDeployed(c, u0.Name())

	err = u0.Destroy()
	c.Assert(err, IsNil)
	ctx.waitDeployed(c, u0.Name())

	err = u1.AssignToMachine(m)
	c.Assert(err, IsNil)
	ctx.waitDeployed(c, u0.Name(), u1.Name())

	err = u0.EnsureDead()
	c.Assert(err, IsNil)
	ctx.waitDeployed(c, u1.Name())

	err = u0.Refresh()
	c.Assert(errors.IsNotFoundError(err), Equals, true)
}

func (s *MachineSuite) TestManageEnviron(c *C) {
	usefulVersion := version.Current
	usefulVersion.Series = "series" // to match the charm created below
	envtesting.UploadFakeToolsVersion(c, s.Conn.Environ.Storage(), usefulVersion)
	m, _, _ := s.primeAgent(c, state.JobManageEnviron)
	op := make(chan dummy.Operation, 200)
	dummy.Listen(op)

	a := s.newAgent(c, m)
	// Make sure the agent is stopped even if the test fails.
	defer a.Stop()
	done := make(chan error)
	go func() {
		done <- a.Run(nil)
	}()

	// Check that the provisioner and firewaller are alive by doing
	// a rudimentary check that it responds to state changes.

	// Add one unit to a service; it should get allocated a machine
	// and then its ports should be opened.
	charm := s.AddTestingCharm(c, "dummy")
	svc, err := s.State.AddService("test-service", charm)
	c.Assert(err, IsNil)
	err = svc.SetExposed()
	c.Assert(err, IsNil)
	units, err := s.Conn.AddUnits(svc, 1, "")
	c.Assert(err, IsNil)
	c.Check(opRecvTimeout(c, s.State, op, dummy.OpStartInstance{}), NotNil)

	// Wait for the instance id to show up in the state.
	id1, err := units[0].AssignedMachineId()
	c.Assert(err, IsNil)
	m1, err := s.State.Machine(id1)
	c.Assert(err, IsNil)
	w := m1.Watch()
	defer w.Stop()
	for _ = range w.Changes() {
		err = m1.Refresh()
		c.Assert(err, IsNil)
		if _, ok := m1.InstanceId(); ok {
			break
		}
	}
	err = units[0].OpenPort("tcp", 999)
	c.Assert(err, IsNil)

	c.Check(opRecvTimeout(c, s.State, op, dummy.OpOpenPorts{}), NotNil)

	err = a.Stop()
	c.Assert(err, IsNil)

	select {
	case err := <-done:
		c.Assert(err, IsNil)
	case <-time.After(5 * time.Second):
		c.Fatalf("timed out waiting for agent to terminate")
	}
}

func (s *MachineSuite) TestUpgrade(c *C) {
	m, conf, currentTools := s.primeAgent(c, state.JobManageState, state.JobManageEnviron, state.JobHostUnits)
	addAPIInfo(conf, m)
	err := conf.Write()
	c.Assert(err, IsNil)
	a := s.newAgent(c, m)
	s.testUpgrade(c, a, currentTools)
}

// addAPIInfo adds information to the agent's configuration
// for serving the API.
func addAPIInfo(conf *agent.Conf, m *state.Machine) {
	port := testing.FindTCPPort()
	conf.APIInfo.Addrs = []string{fmt.Sprintf("localhost:%d", port)}
	conf.APIInfo.CACert =   []byte(testing.CACert)
	conf.StateServerCert = []byte(testing.ServerCert)
	conf.StateServerKey = []byte(testing.ServerKey)
	conf.APIPort = port
}

var fastDialOpts = api.DialOpts{
	Timeout:    1 * time.Second,
	RetryDelay: 10 * time.Millisecond,
}

func (s *MachineSuite) TestServeAPI(c *C) {
	stm, conf, _ := s.primeAgent(c, state.JobManageState)
	addAPIInfo(conf, stm)
	err := conf.Write()
	c.Assert(err, IsNil)
	a := s.newAgent(c, stm)
	done := make(chan error)
	go func() {
		done <- a.Run(nil)
	}()

	st, err := api.Open(conf.APIInfo, fastDialOpts)
	c.Assert(err, IsNil)
	defer st.Close()

	// This just verifies we can log in successfully.
	machiner, err := st.Machiner()
	c.Assert(err, IsNil)
	c.Assert(machiner, NotNil)

	instId, ok := stm.InstanceId()
	c.Assert(ok, Equals, true)
	c.Assert(string(instId), Equals, "ardbeg-0")

	err = a.Stop()
	// When shutting down, the API server can be shut down before
	// the other workers that connect to it, so they get an error so
	// they then die, causing Stop to return an error.  It's not
	// easy to control the actual error that's received in this
	// circumstance so we just log it rather than asserting that it
	// is not nil.
	if err != nil {
		c.Logf("error shutting down: %v", err)
	}

	select {
	case err := <-done:
		c.Assert(err, IsNil)
	case <-time.After(5 * time.Second):
		c.Fatalf("timed out waiting for agent to terminate")
	}
}

var serveAPIWithBadConfTests = []struct {
	change func(c *agent.Conf)
	err    string
}{{
	func(c *agent.Conf) {
		c.StateServerCert = nil
	},
	"configuration does not have state server cert/key",
}, {
	func(c *agent.Conf) {
		c.StateServerKey = nil
	},
	"configuration does not have state server cert/key",
}}

<<<<<<< HEAD
func (s *MachineSuite) TestBadConfServeAPI(c *C) {
	m, conf, _ := s.primeAgent(c, state.JobServeAPI)
=======
func (s *MachineSuite) TestServeAPIWithBadConf(c *C) {
	m, conf, _ := s.primeAgent(c, state.JobManageState)
>>>>>>> fdcc8e30
	addAPIInfo(conf, m)
	for i, t := range serveAPIWithBadConfTests {
		c.Logf("test %d: %q", i, t.err)
		conf1 := *conf
		t.change(&conf1)
		err := conf1.Write()
		c.Assert(err, IsNil)
		a := s.newAgent(c, m)
		err = runWithTimeout(a)
		c.Assert(err, ErrorMatches, t.err)
		err = refreshConfig(conf)
		c.Assert(err, IsNil)
	}
}

// opRecvTimeout waits for any of the given kinds of operation to
// be received from ops, and times out if not.
func opRecvTimeout(c *C, st *state.State, opc <-chan dummy.Operation, kinds ...dummy.Operation) dummy.Operation {
	st.StartSync()
	for {
		select {
		case op := <-opc:
			for _, k := range kinds {
				if reflect.TypeOf(op) == reflect.TypeOf(k) {
					return op
				}
			}
			c.Logf("discarding unknown event %#v", op)
		case <-time.After(15 * time.Second):
			c.Fatalf("time out wating for operation")
		}
	}
	panic("not reached")
}

func (s *MachineSuite) TestChangePasswordChanging(c *C) {
	c.Skip("state password changing is on hold for the moment")
	m, _, _ := s.primeAgent(c, state.JobHostUnits)
	newAgent := func() runner {
		return s.newAgent(c, m)
	}
	s.testAgentPasswordChanging(c, m, newAgent)
}<|MERGE_RESOLUTION|>--- conflicted
+++ resolved
@@ -335,13 +335,8 @@
 	"configuration does not have state server cert/key",
 }}
 
-<<<<<<< HEAD
-func (s *MachineSuite) TestBadConfServeAPI(c *C) {
-	m, conf, _ := s.primeAgent(c, state.JobServeAPI)
-=======
 func (s *MachineSuite) TestServeAPIWithBadConf(c *C) {
 	m, conf, _ := s.primeAgent(c, state.JobManageState)
->>>>>>> fdcc8e30
 	addAPIInfo(conf, m)
 	for i, t := range serveAPIWithBadConfTests {
 		c.Logf("test %d: %q", i, t.err)
