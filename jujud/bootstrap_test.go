package main

import (
	"encoding/base64"
	. "launchpad.net/gocheck"
	"launchpad.net/goyaml"
	"launchpad.net/juju-core/constraints"
	"launchpad.net/juju-core/environs/agent"
	"launchpad.net/juju-core/state"
	"launchpad.net/juju-core/testing"
)

// We don't want to use JujuConnSuite because it gives us
// an already-bootstrapped environment.
type BootstrapSuite struct {
	testing.LoggingSuite
	testing.MgoSuite
	dataDir string
}

var _ = Suite(&BootstrapSuite{})

func (s *BootstrapSuite) SetUpSuite(c *C) {
	s.LoggingSuite.SetUpSuite(c)
	s.MgoSuite.SetUpSuite(c)
}

func (s *BootstrapSuite) TearDownSuite(c *C) {
	s.MgoSuite.TearDownSuite(c)
	s.LoggingSuite.TearDownSuite(c)
}

func (s *BootstrapSuite) SetUpTest(c *C) {
	s.LoggingSuite.SetUpTest(c)
	s.MgoSuite.SetUpTest(c)
	s.dataDir = c.MkDir()
}

func (s *BootstrapSuite) TearDownTest(c *C) {
	s.MgoSuite.TearDownTest(c)
	s.LoggingSuite.TearDownTest(c)
}

func (s *BootstrapSuite) initBootstrapCommand(c *C, args ...string) (*agent.Conf, *BootstrapCommand, error) {
	conf := &agent.Conf{
		DataDir: s.dataDir,
		StateInfo: &state.Info{
			Tag:    "bootstrap",
			Addrs:  []string{testing.MgoAddr},
			CACert: []byte(testing.CACert),
		},
	}
	err := conf.Write()
	c.Assert(err, IsNil)
	cmd := &BootstrapCommand{}
	err = testing.InitCommand(cmd, append([]string{"--data-dir", s.dataDir}, args...))
	return conf, cmd, err
}

func (s *BootstrapSuite) TestInitializeEnvironment(c *C) {
	_, cmd, err := s.initBootstrapCommand(c, "--env-config", testConfig)
	c.Assert(err, IsNil)
	err = cmd.Run(nil)
	c.Assert(err, IsNil)

	st, err := state.Open(&state.Info{
		Addrs:  []string{testing.MgoAddr},
		CACert: []byte(testing.CACert),
	}, state.DefaultDialOpts())
	c.Assert(err, IsNil)
	defer st.Close()
	machines, err := st.AllMachines()
	c.Assert(err, IsNil)
	c.Assert(machines, HasLen, 1)

	instid, ok := machines[0].InstanceId()
	c.Assert(ok, Equals, true)
	c.Assert(instid, Equals, state.InstanceId("dummy.instance.id"))

	cons, err := st.EnvironConstraints()
	c.Assert(err, IsNil)
	c.Assert(cons, DeepEquals, constraints.Value{})
}

func (s *BootstrapSuite) TestSetConstraints(c *C) {
	tcons := constraints.Value{Mem: uint64p(2048), CpuCores: uint64p(2)}
	_, cmd, err := s.initBootstrapCommand(c, "--env-config", testConfig, "--constraints", tcons.String())
	c.Assert(err, IsNil)
	err = cmd.Run(nil)
	c.Assert(err, IsNil)

	st, err := state.Open(&state.Info{
		Addrs:  []string{testing.MgoAddr},
		CACert: []byte(testing.CACert),
	}, state.DefaultDialOpts())
	c.Assert(err, IsNil)
	defer st.Close()
	cons, err := st.EnvironConstraints()
	c.Assert(err, IsNil)
	c.Assert(cons, DeepEquals, tcons)

	machines, err := st.AllMachines()
	c.Assert(err, IsNil)
	c.Assert(machines, HasLen, 1)
	cons, err = machines[0].Constraints()
	c.Assert(err, IsNil)
	c.Assert(cons, DeepEquals, tcons)
}

func uint64p(v uint64) *uint64 {
	return &v
}

func (s *BootstrapSuite) TestMachinerWorkers(c *C) {
	_, cmd, err := s.initBootstrapCommand(c, "--env-config", testConfig)
	c.Assert(err, IsNil)
	err = cmd.Run(nil)
	c.Assert(err, IsNil)

	st, err := state.Open(&state.Info{
		Addrs:  []string{testing.MgoAddr},
		CACert: []byte(testing.CACert),
	}, state.DefaultDialOpts())
	c.Assert(err, IsNil)
	defer st.Close()
	m, err := st.Machine("0")
	c.Assert(err, IsNil)
	c.Assert(m.Jobs(), DeepEquals, []state.MachineJob{state.JobManageEnviron, state.JobServeAPI})
}

func testOpenState(c *C, info *state.Info, expectErr error) {
	st, err := state.Open(info, state.DefaultDialOpts())
	if st != nil {
		st.Close()
	}
	if expectErr != nil {
		c.Assert(state.IsUnauthorizedError(err), Equals, true)
	} else {
		c.Assert(err, IsNil)
	}
}

func (s *BootstrapSuite) TestInitialPassword(c *C) {
	conf, cmd, err := s.initBootstrapCommand(c, "--env-config", testConfig)
	c.Assert(err, IsNil)
	conf.OldPassword = "foo"
	err = conf.Write()
	c.Assert(err, IsNil)

	err = cmd.Run(nil)
	c.Assert(err, IsNil)

	// Check that we cannot now connect to the state
	// without a password.
	info := &state.Info{
		Addrs:  []string{testing.MgoAddr},
		CACert: []byte(testing.CACert),
	}
	testOpenState(c, info, state.Unauthorizedf("some auth problem"))

	info.Tag, info.Password = "machine-0", "foo"
	testOpenState(c, info, nil)

<<<<<<< HEAD
	info.EntityName = ""
	st, err := state.Open(info, state.DefaultDialOpts())
=======
	info.Tag = ""
	st, err := state.Open(info, state.DefaultDialTimeout)
>>>>>>> 2233358a
	c.Assert(err, IsNil)
	defer st.Close()

	// Reset password so the tests can continue to use the same server.
	err = st.SetAdminMongoPassword("")
	c.Assert(err, IsNil)
}

var base64ConfigTests = []struct {
	input    []string
	err      string
	expected map[string]interface{}
}{
	{
		// no value supplied
		nil,
		"--env-config option must be set",
		nil,
	}, {
		// empty
		[]string{"--env-config", ""},
		"--env-config option must be set",
		nil,
	}, {
		// wrong, should be base64
		[]string{"--env-config", "name: banana\n"},
		".*illegal base64 data at input byte.*",
		nil,
	}, {
		[]string{"--env-config", base64.StdEncoding.EncodeToString([]byte("name: banana\n"))},
		"",
		map[string]interface{}{"name": "banana"},
	},
}

func (s *BootstrapSuite) TestBase64Config(c *C) {
	for i, t := range base64ConfigTests {
		c.Logf("test %d", i)
		var args []string
		args = append(args, t.input...)
		_, cmd, err := s.initBootstrapCommand(c, args...)
		if t.err == "" {
			c.Assert(cmd, NotNil)
			c.Assert(err, IsNil)
			c.Assert(cmd.EnvConfig, DeepEquals, t.expected)
		} else {
			c.Assert(err, ErrorMatches, t.err)
		}
	}
}

type b64yaml map[string]interface{}

func (m b64yaml) encode() string {
	data, err := goyaml.Marshal(m)
	if err != nil {
		panic(err)
	}
	return base64.StdEncoding.EncodeToString(data)
}

var testConfig = b64yaml{
	"name":            "dummyenv",
	"type":            "dummy",
	"state-server":    false,
	"authorized-keys": "i-am-a-key",
	"ca-cert":         testing.CACert,
	"ca-private-key":  "",
}.encode()<|MERGE_RESOLUTION|>--- conflicted
+++ resolved
@@ -161,13 +161,8 @@
 	info.Tag, info.Password = "machine-0", "foo"
 	testOpenState(c, info, nil)
 
-<<<<<<< HEAD
-	info.EntityName = ""
+	info.Tag = ""
 	st, err := state.Open(info, state.DefaultDialOpts())
-=======
-	info.Tag = ""
-	st, err := state.Open(info, state.DefaultDialTimeout)
->>>>>>> 2233358a
 	c.Assert(err, IsNil)
 	defer st.Close()
 
