--- conflicted
+++ resolved
@@ -173,13 +173,7 @@
 	if needsStateWorker {
 		ensureStateWorker()
 	}
-<<<<<<< HEAD
-	runner := worker.NewRunner(allFatal, moreImportant)
-=======
 	runner := newRunner(connectionIsFatal(st), moreImportant)
-	// Only the machiner currently connects to the API.
-	// Add other workers here as they are ready.
->>>>>>> bff39f00
 	runner.StartWorker("machiner", func() (worker.Worker, error) {
 		return machiner.NewMachiner(st.Machiner(), agentConfig), nil
 	})
