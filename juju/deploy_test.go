package main

import (
	"bytes"
	"crypto/sha256"
	"encoding/hex"
	"io/ioutil"
	. "launchpad.net/gocheck"
	"launchpad.net/juju-core/charm"
	"launchpad.net/juju-core/cmd"
	"launchpad.net/juju-core/juju"
	"launchpad.net/juju-core/state"
	"launchpad.net/juju-core/testing"
	"net/http"
	"os"
	"path/filepath"
	"sort"
)

var zkConfig = `
environments:
    palermo:
        type: dummy
        zookeeper: true
        authorized-keys: i-am-a-key
`

type DeploySuite struct {
	envSuite
	seriesPath string
	repoPath   string
	conn       *juju.Conn
	st         *state.State
}

var _ = Suite(&DeploySuite{})

func (s *DeploySuite) SetUpTest(c *C) {
	s.envSuite.SetUpTest(c, zkConfig)
	repoPath := c.MkDir()
	s.repoPath = os.Getenv("JUJU_REPOSITORY")
	os.Setenv("JUJU_REPOSITORY", repoPath)
	s.seriesPath = filepath.Join(repoPath, "precise")
	err := os.Mkdir(s.seriesPath, 0777)
	c.Assert(err, IsNil)
	s.conn, err = juju.NewConn("")
	c.Assert(err, IsNil)
	err = s.conn.Environ.Bootstrap(false)
	c.Assert(err, IsNil)
	s.st, err = s.conn.State()
	c.Assert(err, IsNil)
}

func (s *DeploySuite) TearDownTest(c *C) {
	s.envSuite.TearDownTest(c)
	os.Setenv("JUJU_REPOSITORY", s.repoPath)
	s.conn.Close()
}

func runDeploy(c *C, args ...string) error {
	com := &DeployCommand{}
	err := com.Init(newFlagSet(), args)
	c.Assert(err, IsNil)
	return com.Run(&cmd.Context{c.MkDir(), &bytes.Buffer{}, &bytes.Buffer{}})
}

func (s *DeploySuite) assertService(c *C, name string, expectCurl *charm.URL, unitCount, relCount int) []*state.Relation {
	srv, err := s.st.Service(name)
	c.Assert(err, IsNil)
	curl, err := srv.CharmURL()
	c.Assert(err, IsNil)
	c.Assert(curl, DeepEquals, expectCurl)
	s.assertCharmUploaded(c, curl)
	units, err := srv.AllUnits()
	c.Assert(err, IsNil)
	c.Assert(units, HasLen, unitCount)
	s.assertUnitMachines(c, units)
	rels, err := srv.Relations()
	c.Assert(err, IsNil)
	c.Assert(rels, HasLen, relCount)
	return rels
}

func (s *DeploySuite) assertCharmUploaded(c *C, curl *charm.URL) {
	ch, err := s.st.Charm(curl)
	c.Assert(err, IsNil)
	url := ch.BundleURL()
	resp, err := http.Get(url.String())
	c.Assert(err, IsNil)
	defer resp.Body.Close()
	body, err := ioutil.ReadAll(resp.Body)
	c.Assert(err, IsNil)
	h := sha256.New()
	h.Write(body)
	digest := hex.EncodeToString(h.Sum(nil))
	c.Assert(ch.BundleSha256(), Equals, digest)
}

func (s *DeploySuite) assertUnitMachines(c *C, units []*state.Unit) {
	expectUnitNames := []string{}
	for _, u := range units {
		expectUnitNames = append(expectUnitNames, u.Name())
	}
	sort.Strings(expectUnitNames)

	machines, err := s.st.AllMachines()
	c.Assert(err, IsNil)
	// NOTE: this will fail when state.Initialize starts doing
	// the right thing and poking machine 0 into ZK state.
	c.Assert(machines, HasLen, len(units))
	unitNames := []string{}
	for _, m := range machines {
		mUnits, err := m.Units()
		c.Assert(err, IsNil)
		c.Assert(mUnits, HasLen, 1)
		unitNames = append(unitNames, mUnits[0].Name())
	}
	sort.Strings(unitNames)
	c.Assert(unitNames, DeepEquals, expectUnitNames)
}

func (s *DeploySuite) TestCharmDir(c *C) {
	testing.Charms.ClonedDirPath(s.seriesPath, "dummy")
	err := runDeploy(c, "local:dummy")
	c.Assert(err, IsNil)
	curl := charm.MustParseURL("local:precise/dummy-1")
	s.assertService(c, "dummy", curl, 1, 0)
}

func (s *DeploySuite) TestUpgradeCharmDir(c *C) {
	dirPath := testing.Charms.ClonedDirPath(s.seriesPath, "dummy")
	err := runDeploy(c, "local:dummy", "-u")
	c.Assert(err, IsNil)
	curl := charm.MustParseURL("local:precise/dummy-2")
	s.assertService(c, "dummy", curl, 1, 0)
	// Check the charm really was upgraded.
	ch, err := charm.ReadDir(dirPath)
	c.Assert(err, IsNil)
	c.Assert(ch.Revision(), Equals, 2)
}

func (s *DeploySuite) TestCharmBundle(c *C) {
	testing.Charms.BundlePath(s.seriesPath, "dummy")
	err := runDeploy(c, "local:dummy", "some-service-name")
	c.Assert(err, IsNil)
	curl := charm.MustParseURL("local:precise/dummy-1")
	s.assertService(c, "some-service-name", curl, 1, 0)
}

func (s *DeploySuite) TestCannotUpgradeCharmBundle(c *C) {
	testing.Charms.BundlePath(s.seriesPath, "dummy")
	err := runDeploy(c, "local:dummy", "-u")
<<<<<<< HEAD
	c.Assert(err, ErrorMatches, `cannot increment version of charm "local:precise/dummy-1": not a directory`)
=======
	c.Assert(err, ErrorMatches, `cannot upgrade: charm "local:precise/dummy-1" is not a directory`)
>>>>>>> fc684dc1
	// Verify state not touched...
	curl := charm.MustParseURL("local:precise/dummy-1")
	_, err = s.st.Charm(curl)
	c.Assert(err, ErrorMatches, `cannot get charm "local:precise/dummy-1": charm not found`)
	_, err = s.st.Service("dummy")
	c.Assert(err, ErrorMatches, `cannot get service "dummy": service with name "dummy" not found`)
}

func (s *DeploySuite) TestAddsPeerRelations(c *C) {
	testing.Charms.BundlePath(s.seriesPath, "riak")
	err := runDeploy(c, "local:riak")
	c.Assert(err, IsNil)
	curl := charm.MustParseURL("local:precise/riak-7")
	rels := s.assertService(c, "riak", curl, 1, 1)
	rel := rels[0]
	ep, err := rel.Endpoint("riak")
	c.Assert(err, IsNil)
	c.Assert(ep.RelationName, Equals, "ring")
	c.Assert(ep.RelationRole, Equals, state.RolePeer)
	c.Assert(ep.RelationScope, Equals, state.ScopeGlobal)
}

func (s *DeploySuite) TestNumUnits(c *C) {
	testing.Charms.BundlePath(s.seriesPath, "dummy")
	err := runDeploy(c, "local:dummy", "-n", "13")
	c.Assert(err, IsNil)
	curl := charm.MustParseURL("local:precise/dummy-1")
	s.assertService(c, "dummy", curl, 13, 0)
}

func (s *DeploySuite) TestSubordinateCharm(c *C) {
	testing.Charms.BundlePath(s.seriesPath, "logging")
	err := runDeploy(c, "local:logging")
	c.Assert(err, IsNil)
	curl := charm.MustParseURL("local:precise/logging-1")
	s.assertService(c, "logging", curl, 0, 0)
}<|MERGE_RESOLUTION|>--- conflicted
+++ resolved
@@ -150,11 +150,7 @@
 func (s *DeploySuite) TestCannotUpgradeCharmBundle(c *C) {
 	testing.Charms.BundlePath(s.seriesPath, "dummy")
 	err := runDeploy(c, "local:dummy", "-u")
-<<<<<<< HEAD
 	c.Assert(err, ErrorMatches, `cannot increment version of charm "local:precise/dummy-1": not a directory`)
-=======
-	c.Assert(err, ErrorMatches, `cannot upgrade: charm "local:precise/dummy-1" is not a directory`)
->>>>>>> fc684dc1
 	// Verify state not touched...
 	curl := charm.MustParseURL("local:precise/dummy-1")
 	_, err = s.st.Charm(curl)
